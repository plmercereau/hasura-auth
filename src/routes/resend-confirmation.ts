--- conflicted
+++ resolved
@@ -1,14 +1,10 @@
 import { APPLICATION, REGISTRATION } from '@config/index'
 import { Response, Router } from 'express'
-<<<<<<< HEAD
-import { asyncWrapper, selectAccountByEmail, updateLastSentConfirmation } from '@/helpers'
-=======
-import { asyncWrapper, selectAccount, } from '@/helpers'
->>>>>>> d0503ee0
+import { asyncWrapper, getUser } from '@/helpers'
 
 import { emailClient } from '@/email'
 import { v4 as uuidv4 } from 'uuid'
-import { UserData, Session } from '@/types'
+import { Session } from '@/types'
 import { ContainerTypes, createValidator, ValidatedRequest, ValidatedRequestSchema } from 'express-joi-validation'
 import { ResendConfirmationSchema, resendConfirmationSchema } from '@/validation'
 import { gqlSDK } from '@/utils/gqlSDK'
@@ -20,26 +16,26 @@
 
   const { email } = req.body
 
-  const account = await selectAccountByEmail(email)
+  const user = await getUser(email)
 
-  if (!account) {
+  if (!user) {
     req.logger.verbose(`User tried resending confirmation email to ${email} but no account with such email exists`, {
       email,
     })
     return res.boom.badRequest('Account does not exist')
-  } else if (account.active) {
-    req.logger.verbose(`User ${account.user.id} tried resending confirmation email to ${email} but his account is already active`, {
-      user_id: account.user.id,
+  } else if (user.active) {
+    req.logger.verbose(`User ${user.id} tried resending confirmation email to ${email} but his account is already active`, {
+      userId: user.id,
       email,
     })
     return res.boom.badRequest('Account already activated')
   } else if (
-    +new Date(account.last_confirmation_email_sent_at) + REGISTRATION.CONFIRMATION_RESET_TIMEOUT > +new Date()
+    +new Date(user.lastConfirmationEmailSentAt) + REGISTRATION.CONFIRMATION_RESET_TIMEOUT > +new Date()
   ) {
-    req.logger.verbose(`User ${account.user.id} tried resending confirmation email to ${email} but he is timed out`, {
-      user_id: account.user.id,
+    req.logger.verbose(`User ${user.id} tried resending confirmation email to ${email} but he is timed out`, {
+      userId: user.id,
       email,
-      last_confirmation_email_sent_at: account.last_confirmation_email_sent_at,
+      lastConfirmationEmailSentAt: user.lastConfirmationEmailSentAt,
       timeout: REGISTRATION.CONFIRMATION_RESET_TIMEOUT
     })
     return res.boom.badRequest('Please wait before resending the confirmation email')
@@ -50,19 +46,11 @@
   const ticket_expires_at = new Date()
   ticket_expires_at.setTime(now.getTime() + 60 * 60 * 1000) // active for 60 minutes
 
-  const user: UserData = {
-    id: account.user.id,
-    display_name: account.user.display_name,
-    email: account.email,
-    avatar_url: account.user.avatar_url
-  }
-
   if (!APPLICATION.EMAILS_ENABLED) {
     throw new Error('SMTP settings unavailable')
   }
 
-  // use display name from `user_data` if available
-  const display_name = user.display_name || user.email;
+  const displayName = user.displayName || user.email
 
   await emailClient.send({
     template: 'activate-account',
@@ -76,10 +64,10 @@
       }
     },
     locals: {
-      display_name,
+      displayName,
       ticket,
       url: APPLICATION.SERVER_URL,
-      locale: account.locale
+      locale: user.locale
     }
   })
 
@@ -91,7 +79,16 @@
     }
   })
 
-  const session: Session = { jwt_token: null, jwt_expires_in: null, user }
+  const session: Session = {
+    jwtToken: null,
+    jwtExpiresIn: null,
+    user: {
+      id: user.id,
+      displayName,
+      email: user.email,
+      avatarUrl: user.avatarUrl
+    }
+  }
 
   req.logger.verbose(`User ${user.id} requested a confirmation email reset to ${user.email}`, {
     user_id: user.id,
