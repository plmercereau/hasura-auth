import { Response, Router } from 'express'
import { v4 as uuidv4 } from 'uuid'

<<<<<<< HEAD
import { asyncWrapper, isCompromisedPassword, hashPassword, selectAccountByTicket } from '@/helpers'
=======
import { asyncWrapper, checkHibp, getUserByTicket, hashPassword } from '@/helpers'
>>>>>>> d0503ee0
import { ResetPasswordWithTicketSchema, resetPasswordWithTicketSchema } from '@/validation'
import { AUTHENTICATION } from '@config/index'
import {
  ValidatedRequestSchema,
  ContainerTypes,
  createValidator,
  ValidatedRequest
} from 'express-joi-validation'
import { gqlSDK } from '@/utils/gqlSDK'

/**
 * Reset the password, either from a valid ticket or from a valid JWT and a valid password
 */
async function resetPassword(req: ValidatedRequest<Schema>, res: Response): Promise<unknown> {
<<<<<<< HEAD
  if(!AUTHENTICATION.LOST_PASSWORD_ENABLED) {
    return res.boom.notImplemented(`Please set the LOST_PASSWORD_ENABLE env variable to true to use the auth/change-password/change route`)
=======
  if (!AUTHENTICATION.LOST_PASSWORD_ENABLED) {
    return res.boom.badImplementation(
      `Please set the LOST_PASSWORD_ENABLE env variable to true to use the auth/change-password/change route.`
    )
>>>>>>> d0503ee0
  }

  // Reset the password from { ticket, new_password }
  const { ticket, newPassword } = req.body

<<<<<<< HEAD
  if(await isCompromisedPassword(new_password)) {
    req.logger.verbose(`User with ticket ${ticket} tried changing his password but it was too weak`, {
      ticket,
    })
    return res.boom.badRequest('Password is too weak')
  }

  const password_hash = await hashPassword(new_password)
=======
  const user = await getUserByTicket(ticket)

  if (!user) {
    return res.boom.badRequest('Invalid or expired ticket')
  }

  try {
    await checkHibp(newPassword)
  } catch (err) {
    return res.boom.badRequest(err.message)
  }
>>>>>>> d0503ee0

  const passwordHash = await hashPassword(newPassword)

  await gqlSDK.updateUser({
    id: user.id,
    user: {
      ticket: uuidv4(),
      ticketExpiresAt: new Date(),
      passwordHash
    }
  })

<<<<<<< HEAD
  const { affected_rows, returning } = hasuraData.update_auth_accounts
  if (!affected_rows) {
    return res.boom.unauthorized('Invalid or expired ticket')
  }

  const user_id = returning[0].user_id

  req.logger.verbose(`User ${user_id} reset his password to ${password_hash}`, {
    user_id,
    password_hash
=======
  req.logger.verbose(`User ${user.id} reset password to ${passwordHash} (hashed)`, {
    userId: user.id,
    passwordHash
>>>>>>> d0503ee0
  })

  return res.status(204).send()
}

interface Schema extends ValidatedRequestSchema {
  [ContainerTypes.Body]: ResetPasswordWithTicketSchema
}

export default (router: Router) => {
  router.post(
    '/change',
    createValidator().body(resetPasswordWithTicketSchema),
    asyncWrapper(resetPassword)
  )
}<|MERGE_RESOLUTION|>--- conflicted
+++ resolved
@@ -1,11 +1,7 @@
 import { Response, Router } from 'express'
 import { v4 as uuidv4 } from 'uuid'
 
-<<<<<<< HEAD
-import { asyncWrapper, isCompromisedPassword, hashPassword, selectAccountByTicket } from '@/helpers'
-=======
-import { asyncWrapper, checkHibp, getUserByTicket, hashPassword } from '@/helpers'
->>>>>>> d0503ee0
+import { asyncWrapper, isCompromisedPassword, getUserByTicket, hashPassword } from '@/helpers'
 import { ResetPasswordWithTicketSchema, resetPasswordWithTicketSchema } from '@/validation'
 import { AUTHENTICATION } from '@config/index'
 import {
@@ -20,42 +16,25 @@
  * Reset the password, either from a valid ticket or from a valid JWT and a valid password
  */
 async function resetPassword(req: ValidatedRequest<Schema>, res: Response): Promise<unknown> {
-<<<<<<< HEAD
   if(!AUTHENTICATION.LOST_PASSWORD_ENABLED) {
     return res.boom.notImplemented(`Please set the LOST_PASSWORD_ENABLE env variable to true to use the auth/change-password/change route`)
-=======
-  if (!AUTHENTICATION.LOST_PASSWORD_ENABLED) {
-    return res.boom.badImplementation(
-      `Please set the LOST_PASSWORD_ENABLE env variable to true to use the auth/change-password/change route.`
-    )
->>>>>>> d0503ee0
   }
 
   // Reset the password from { ticket, new_password }
   const { ticket, newPassword } = req.body
 
-<<<<<<< HEAD
-  if(await isCompromisedPassword(new_password)) {
+  const user = await getUserByTicket(ticket)
+
+  if(!user) {
+    return res.boom.badRequest('Invalid or expired ticket')
+  }
+
+  if(await isCompromisedPassword(newPassword)) {
     req.logger.verbose(`User with ticket ${ticket} tried changing his password but it was too weak`, {
       ticket,
     })
     return res.boom.badRequest('Password is too weak')
   }
-
-  const password_hash = await hashPassword(new_password)
-=======
-  const user = await getUserByTicket(ticket)
-
-  if (!user) {
-    return res.boom.badRequest('Invalid or expired ticket')
-  }
-
-  try {
-    await checkHibp(newPassword)
-  } catch (err) {
-    return res.boom.badRequest(err.message)
-  }
->>>>>>> d0503ee0
 
   const passwordHash = await hashPassword(newPassword)
 
@@ -68,22 +47,9 @@
     }
   })
 
-<<<<<<< HEAD
-  const { affected_rows, returning } = hasuraData.update_auth_accounts
-  if (!affected_rows) {
-    return res.boom.unauthorized('Invalid or expired ticket')
-  }
-
-  const user_id = returning[0].user_id
-
-  req.logger.verbose(`User ${user_id} reset his password to ${password_hash}`, {
-    user_id,
-    password_hash
-=======
-  req.logger.verbose(`User ${user.id} reset password to ${passwordHash} (hashed)`, {
+  req.logger.verbose(`User ${user.id} reset password to ${passwordHash}`, {
     userId: user.id,
     passwordHash
->>>>>>> d0503ee0
   })
 
   return res.status(204).send()
