import { Response, Router } from 'express'
import { APPLICATION, AUTHENTICATION, REGISTRATION } from "@config/index";
<<<<<<< HEAD
import { accountIsAnonymous, accountWithEmailExists, asyncWrapper, isCompromisedPassword, hashPassword, deanonymizeAccount as deanonymizeAccountHelper, selectAccountByUserId } from '@/helpers';
=======
import { asyncWrapper, checkHibp, hashPassword,  getUserByEmail, deanonymizeUser, userIsAnonymous } from '@/helpers';
>>>>>>> d0503ee0
import { DeanonymizeSchema, deanonymizeSchema } from '@/validation';
import { emailClient } from '@/email';
import { v4 as uuid4 } from 'uuid'
import { ValidatedRequestSchema, ContainerTypes, createValidator, ValidatedRequest } from 'express-joi-validation';
import { gqlSDK } from '@/utils/gqlSDK';

async function deanonymizeUserHandler(req: ValidatedRequest<Schema>, res: Response): Promise<unknown> {
  const { email: newEmail, password } = req.body

  if(!AUTHENTICATION.ANONYMOUS_USERS_ENABLED) {
    return res.boom.notImplemented(`Please set the ANONYMOUS_USERS_ENABLED env variable to true to use the auth/deanonymize route`)
  }

  if (!req.permission_variables || !await userIsAnonymous(req.permission_variables['user-id'])) {
    return res.boom.unauthorized('Unable to deanonymize account')
  }

  const user_id = req.permission_variables['user-id']

<<<<<<< HEAD
  if(await isCompromisedPassword(password)) {
    req.logger.verbose(`User ${user_id} tried deanonymizing his account with email ${email} but provided too weak of a password`, {
      user_id,
      email
    })
    return res.boom.badRequest('Password is too weak')
  }

  const passwordHash = await hashPassword(password)

  if (await accountWithEmailExists(email)) {
    req.logger.verbose(`User ${user_id} tried deanonymizing his account with email ${email} but an account with such email already existed`, {
      user_id,
      email
    })
    return res.boom.badRequest('Cannot use this email')
  }

  await request(changeEmailByUserId, {
    user_id,
    new_email: email
=======
  const passwordHash = await hashPassword(password)

  if (await getUserByEmail(newEmail)) {
    return res.boom.badRequest('Cannot use this email.')
  }

  const userId = req.permission_variables['user-id']

  const { user: currentUser } = await gqlSDK.user({
    id: userId,
>>>>>>> d0503ee0
  })

  if (!currentUser?.active) {
    throw new Error("User is not active");
  }


  const { updateUser: user } = await gqlSDK.updateUser({
    id: userId,
    user: {
      newEmail,
      passwordHash
    }
  })

  if (!user) {
    throw new Error("Could not set new email and password for user");
  }

  if(REGISTRATION.AUTO_ACTIVATE_NEW_USERS) {
    await deanonymizeUser(user)

    req.logger.verbose(`User ${userId} deanonymized their account with email ${newEmail}`, {
      userId,
      newEmail
    })
  } else {
    const ticket = uuid4() // will be decrypted on the auth/activate call
    const ticketExpiresAt = new Date(+new Date() + 60 * 60 * 1000) // active for 60 minutes

    await gqlSDK.updateUser({
      id: userId,
      user: {
        ticket,
        ticketExpiresAt,
        active: false,
      }
    })

    await emailClient.send({
      template: 'activate-account',
      message: {
        to: user.newEmail,
        headers: {
          'x-ticket': {
            prepared: true,
            value: ticket
          }
        }
      },
      locals: {
        display_name: user.displayName,
        ticket,
        url: APPLICATION.SERVER_URL,
        locale: user.locale
      }
    })
  }

  return res.status(204).send()
}

interface Schema extends ValidatedRequestSchema {
  [ContainerTypes.Body]: DeanonymizeSchema
}

export default (router: Router) => {
  router.post('/deanonymize', createValidator().body(deanonymizeSchema), asyncWrapper(deanonymizeUserHandler))
}<|MERGE_RESOLUTION|>--- conflicted
+++ resolved
@@ -1,10 +1,6 @@
 import { Response, Router } from 'express'
 import { APPLICATION, AUTHENTICATION, REGISTRATION } from "@config/index";
-<<<<<<< HEAD
-import { accountIsAnonymous, accountWithEmailExists, asyncWrapper, isCompromisedPassword, hashPassword, deanonymizeAccount as deanonymizeAccountHelper, selectAccountByUserId } from '@/helpers';
-=======
-import { asyncWrapper, checkHibp, hashPassword,  getUserByEmail, deanonymizeUser, userIsAnonymous } from '@/helpers';
->>>>>>> d0503ee0
+import { asyncWrapper, isCompromisedPassword, hashPassword, userIsAnonymous, userWithEmailExists, deanonymizeUser } from '@/helpers';
 import { DeanonymizeSchema, deanonymizeSchema } from '@/validation';
 import { emailClient } from '@/email';
 import { v4 as uuid4 } from 'uuid'
@@ -12,7 +8,7 @@
 import { gqlSDK } from '@/utils/gqlSDK';
 
 async function deanonymizeUserHandler(req: ValidatedRequest<Schema>, res: Response): Promise<unknown> {
-  const { email: newEmail, password } = req.body
+  const { email, password } = req.body
 
   if(!AUTHENTICATION.ANONYMOUS_USERS_ENABLED) {
     return res.boom.notImplemented(`Please set the ANONYMOUS_USERS_ENABLED env variable to true to use the auth/deanonymize route`)
@@ -22,12 +18,11 @@
     return res.boom.unauthorized('Unable to deanonymize account')
   }
 
-  const user_id = req.permission_variables['user-id']
+  const userId = req.permission_variables['user-id']
 
-<<<<<<< HEAD
   if(await isCompromisedPassword(password)) {
-    req.logger.verbose(`User ${user_id} tried deanonymizing his account with email ${email} but provided too weak of a password`, {
-      user_id,
+    req.logger.verbose(`User ${userId} tried deanonymizing his account with email ${email} but provided too weak of a password`, {
+      userId,
       email
     })
     return res.boom.badRequest('Password is too weak')
@@ -35,57 +30,35 @@
 
   const passwordHash = await hashPassword(password)
 
-  if (await accountWithEmailExists(email)) {
-    req.logger.verbose(`User ${user_id} tried deanonymizing his account with email ${email} but an account with such email already existed`, {
-      user_id,
+  if (await userWithEmailExists(email)) {
+    req.logger.verbose(`User ${userId} tried deanonymizing his account with email ${email} but an account with such email already existed`, {
+      userId,
       email
     })
     return res.boom.badRequest('Cannot use this email')
   }
 
-  await request(changeEmailByUserId, {
-    user_id,
-    new_email: email
-=======
-  const passwordHash = await hashPassword(password)
-
-  if (await getUserByEmail(newEmail)) {
-    return res.boom.badRequest('Cannot use this email.')
-  }
-
-  const userId = req.permission_variables['user-id']
-
-  const { user: currentUser } = await gqlSDK.user({
-    id: userId,
->>>>>>> d0503ee0
-  })
-
-  if (!currentUser?.active) {
-    throw new Error("User is not active");
-  }
-
-
-  const { updateUser: user } = await gqlSDK.updateUser({
+  const {updateUser: user} = await gqlSDK.updateUser({
     id: userId,
     user: {
-      newEmail,
+      email,
       passwordHash
     }
   })
 
-  if (!user) {
-    throw new Error("Could not set new email and password for user");
+  if(!user) {
+    throw new Error('Unable to update user')
   }
 
   if(REGISTRATION.AUTO_ACTIVATE_NEW_USERS) {
     await deanonymizeUser(user)
 
-    req.logger.verbose(`User ${userId} deanonymized their account with email ${newEmail}`, {
+    req.logger.verbose(`User ${userId} deanonymized their account with email ${email}`, {
       userId,
-      newEmail
+      email
     })
   } else {
-    const ticket = uuid4() // will be decrypted on the auth/activate call
+    const ticket = uuid4()
     const ticketExpiresAt = new Date(+new Date() + 60 * 60 * 1000) // active for 60 minutes
 
     await gqlSDK.updateUser({
